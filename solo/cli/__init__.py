# -*- coding: utf-8 -*-
#
# Copyright 2019 SoloKeys Developers
#
# Licensed under the Apache License, Version 2.0, <LICENSE-APACHE or
# http://apache.org/licenses/LICENSE-2.0> or the MIT license <LICENSE-MIT or
# http://opensource.org/licenses/MIT>, at your option. This file may not be
# copied, modified, or distributed except according to those terms.

import json
import os

import click
import usb.core

import solo
import solo.operations
from solo.cli.key import key
from solo.cli.monitor import monitor
from solo.cli.program import program

from . import _patches  # noqa  (since otherwise "unused")

if (os.name == "posix") and os.environ.get("ALLOW_ROOT") is None:
    if os.geteuid() == 0:
        print("THIS COMMAND SHOULD NOT BE RUN AS ROOT!")
        print()
        print(
            "Please install udev rules and run `solo` as regular user (without sudo)."
        )
        print(
            "We suggest using: https://github.com/solokeys/solo/blob/master/udev/70-solokeys-access.rules"
        )
        print()
        print("For more information, see: https://docs.solokeys.io/solo/udev/")


@click.group()
def solo_cli():
    pass


solo_cli.add_command(key)
solo_cli.add_command(monitor)
solo_cli.add_command(program)


@click.command()
def version():
    """Version of python-solo library and tool."""
    print(solo.__version__)


solo_cli.add_command(version)


@click.command()
@click.option("--input-seed-file")
@click.argument("output_pem_file")
def genkey(input_seed_file, output_pem_file):
    """Generates key pair that can be used for Solo signed firmware updates.

    \b
    * Generates NIST P256 keypair.
    * Public key must be copied into correct source location in solo bootloader
    * The private key can be used for signing updates.
    * You may optionally supply a file to seed the RNG for key generating.
    """

    vk = solo.operations.genkey(output_pem_file, input_seed_file=input_seed_file)

    print("Public key in various formats:")
    print()
    print([c for c in vk.to_string()])
    print()
    print("".join(["%02x" % c for c in vk.to_string()]))
    print()
    print('"\\x' + "\\x".join(["%02x" % c for c in vk.to_string()]) + '"')
    print()


solo_cli.add_command(genkey)


@click.command()
@click.argument("verifying-key")
@click.argument("app-hex")
@click.argument("output-json")
@click.option("--end_page", help="Set APPLICATION_END_PAGE. Should be in sync with firmware settings.", default=20, type=int)
def sign(verifying_key, app_hex, output_json, end_page):
    """Signs a firmware hex file, outputs a .json file that can be used for signed update."""

    msg = solo.operations.sign_firmware(verifying_key, app_hex, APPLICATION_END_PAGE=end_page)
    print("Saving signed firmware to", output_json)
    with open(output_json, "wb+") as fh:
        fh.write(json.dumps(msg).encode())


solo_cli.add_command(sign)


@click.command()
@click.option("--attestation-key", help="attestation key in hex")
@click.option("--attestation-cert", help="attestation certificate file")
@click.option(
    "--lock",
    help="Indicate to lock device from unsigned changes permanently.",
    default=False,
    is_flag=True,
)
@click.argument("input_hex_files", nargs=-1)
@click.argument("output_hex_file")
<<<<<<< HEAD
@click.option("--end_page", help="Set APPLICATION_END_PAGE. Should be in sync with firmware settings.", default=20, type=int)
def mergehex(attestation_key, input_hex_files, output_hex_file, end_page):
=======
@click.option(
    "--end_page",
    help="Set APPLICATION_END_PAGE. Should be in sync with firmware settings.",
    default=20,
    type=int,
)
def mergehex(
    attestation_key, attestation_cert, lock, input_hex_files, output_hex_file, end_page
):
>>>>>>> 1efc4547
    """Merges hex files, and patches in the attestation key.

    \b
    If no attestation key is passed, uses default Solo Hacker one.
    Note that later hex files replace data of earlier ones, if they overlap.
    """
    solo.operations.mergehex(
<<<<<<< HEAD
        input_hex_files, output_hex_file, attestation_key=attestation_key, APPLICATION_END_PAGE=end_page
=======
        input_hex_files,
        output_hex_file,
        attestation_key=attestation_key,
        APPLICATION_END_PAGE=end_page,
        attestation_cert=attestation_cert,
        lock=lock,
>>>>>>> 1efc4547
    )


solo_cli.add_command(mergehex)


@click.command()
@click.option(
    "-a", "--all", is_flag=True, default=False, help="Show ST DFU devices too."
)
def ls(all):
    """List Solos (in firmware or bootloader mode) and potential Solos in dfu mode."""

    solos = solo.client.find_all()
    print(":: Solos")
    for c in solos:
        descriptor = c.dev.descriptor
        if "serial_number" in descriptor:
            print(f"{descriptor['serial_number']}: {descriptor['product_string']}")
        else:
            print(f"{descriptor['path']}: {descriptor['product_string']}")

    if all:
        print(":: Potential Solos in DFU mode")
        try:
            st_dfus = solo.dfu.find_all()
            for d in st_dfus:
                dev_raw = d.dev
                dfu_serial = dev_raw.serial_number
                print(f"{dfu_serial}")
        except usb.core.NoBackendError:
            print("No libusb available.")
            print(
                "This error is only relevant if you plan to use the ST DFU interface."
            )
            print("If you are on Windows, please install a driver:")
            print("https://github.com/libusb/libusb/wiki/Windows#driver-installation")


solo_cli.add_command(ls)<|MERGE_RESOLUTION|>--- conflicted
+++ resolved
@@ -110,10 +110,6 @@
 )
 @click.argument("input_hex_files", nargs=-1)
 @click.argument("output_hex_file")
-<<<<<<< HEAD
-@click.option("--end_page", help="Set APPLICATION_END_PAGE. Should be in sync with firmware settings.", default=20, type=int)
-def mergehex(attestation_key, input_hex_files, output_hex_file, end_page):
-=======
 @click.option(
     "--end_page",
     help="Set APPLICATION_END_PAGE. Should be in sync with firmware settings.",
@@ -123,7 +119,6 @@
 def mergehex(
     attestation_key, attestation_cert, lock, input_hex_files, output_hex_file, end_page
 ):
->>>>>>> 1efc4547
     """Merges hex files, and patches in the attestation key.
 
     \b
@@ -131,16 +126,12 @@
     Note that later hex files replace data of earlier ones, if they overlap.
     """
     solo.operations.mergehex(
-<<<<<<< HEAD
-        input_hex_files, output_hex_file, attestation_key=attestation_key, APPLICATION_END_PAGE=end_page
-=======
         input_hex_files,
         output_hex_file,
         attestation_key=attestation_key,
         APPLICATION_END_PAGE=end_page,
         attestation_cert=attestation_cert,
         lock=lock,
->>>>>>> 1efc4547
     )
 
 
